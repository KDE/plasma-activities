--- conflicted
+++ resolved
@@ -143,49 +143,7 @@
 
     EXEC_NEPOMUK( syncActivities(d->activities.keys(), d->activitiesConfig(), d->activityIconsConfig()) );
 
-<<<<<<< HEAD
-    // Try to load the last used public (non-private) activity
-
-    QString lastPublicActivity = d->mainConfig().readEntry("lastUnlockedActivity", QString());
-
-    // If the last one turns out to be encrypted, try to load any public activity
-    if (lastPublicActivity.isEmpty() || Jobs::Encryption::Common::isActivityEncrypted(lastPublicActivity)) {
-        lastPublicActivity.clear();
-
-        foreach (const QString & activity, d->activities.keys()) {
-            if (!Jobs::Encryption::Common::isActivityEncrypted(activity)) {
-                lastPublicActivity = activity;
-                break;
-            }
-        }
-    }
-
-    if (!lastPublicActivity.isEmpty()) {
-        // Setting the found public activity to be the current one
-        kDebug() << "Setting the activity to be the last public activity" << lastPublicActivity;
-        d->setCurrentActivity(lastPublicActivity);
-
-    } else {
-        // First, lets notify everybody that there is no current activity
-        // Needs to be present so that until the activity gets unlocked,
-        // the environment knows we are in a kind of limbo state
-        d->setCurrentActivity(QString());
-
-        // If there are no public activities, try to load the last used activity
-        QString lastUsedActivity = d->mainConfig().readEntry("currentActivity", QString());
-
-        if (lastUsedActivity.isEmpty() && d->activities.size() > 0) {
-            d->setCurrentActivity(d->activities.keys().at(0));
-
-        } else {
-            d->setCurrentActivity(lastUsedActivity);
-
-        }
-    }
-
-=======
     d->loadLastPublicActivity();
->>>>>>> 2fbb6c13
 }
 
 ActivityManager::~ActivityManager()
@@ -304,7 +262,7 @@
     using namespace Jobs::Encryption::Common;
     using namespace Jobs::General;
 
-    JOB_SCHEDULER(setCurrentActivityJob);
+    DEFINE_ORDERED_SCHEDULER(setCurrentActivityJob);
 
     // If the activity is empty, this means we are entering a limbo state
     if (activity.isEmpty()) {
@@ -314,6 +272,7 @@
 
             <<  // Unmounting the activity, ignore the potential failure
                 FALLIBLE_JOB(unmount(currentActivity));
+
             setCurrentActivityJob.start();
         }
 
@@ -339,17 +298,6 @@
     //   - unmount private activities
     //   - change the current activity and signal the change
 
-<<<<<<< HEAD
-    using namespace Jobs;
-    using namespace Jobs::Ui;
-    using namespace Jobs::Encryption;
-    using namespace Jobs::Encryption::Common;
-    using namespace Jobs::General;
-
-    DEFINE_ORDERED_SCHEDULER(setCurrentActivityJob);
-
-=======
->>>>>>> 2fbb6c13
     // If the new activity is private
     if (isActivityEncrypted(activity)) {
 
