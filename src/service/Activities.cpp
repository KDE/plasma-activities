--- conflicted
+++ resolved
@@ -28,13 +28,10 @@
 #include <QStandardPaths>
 #include <QUuid>
 
-<<<<<<< HEAD
-#include <kauthorized.h>
-=======
 // KDE
->>>>>>> 6b83324f
 #include <kdbusconnectionpool.h>
 #include <klocalizedstring.h>
+#include <kauthorized.h>
 
 // Utils
 #include <utils/d_ptr_implementation.h>
@@ -140,12 +137,6 @@
 
 bool Activities::Private::setCurrentActivity(const QString &activity)
 {
-<<<<<<< HEAD
-    using namespace Jobs;
-    using namespace Jobs::General;
-
-=======
->>>>>>> 6b83324f
     // If the activity is empty, this means we are entering a limbo state
     if (activity.isEmpty()) {
         currentActivity.clear();
@@ -198,13 +189,11 @@
 
 QString Activities::AddActivity(const QString &name)
 {
-<<<<<<< HEAD
     if (!KAuthorized::authorize("plasma-desktop/add_activities")) {
         return QString();
     }
-=======
+
     QString activity;
->>>>>>> 6b83324f
 
     if (name.isEmpty()) {
         Q_ASSERT(!name.isEmpty());
@@ -238,13 +227,10 @@
 
 void Activities::RemoveActivity(const QString &activity)
 {
-<<<<<<< HEAD
     if (!KAuthorized::authorize("plasma-desktop/add_activities")) {
         return;
     }
 
-=======
->>>>>>> 6b83324f
     // Sanity checks
     if (!d->activities.contains(activity)) {
         return;
@@ -288,21 +274,12 @@
 {
     static const auto shortInterval = 1000;
     static const auto longInterval = 2 * 60 * 1000;
-<<<<<<< HEAD
 
     // If the timer is not running, or has a longer interval than we need,
     // start it
     if ((soon && configSyncTimer.interval() > shortInterval)
             || !configSyncTimer.isActive()) {
 
-=======
-
-    // If the timer is not running, or has a longer interval than we need,
-    // start it
-    if ((soon && configSyncTimer.interval() > shortInterval)
-            || !configSyncTimer.isActive()) {
-
->>>>>>> 6b83324f
         QMetaObject::invokeMethod(
             &configSyncTimer, "start", Qt::QueuedConnection,
             Q_ARG(int, soon ? shortInterval : longInterval));
