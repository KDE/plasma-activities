--- conflicted
+++ resolved
@@ -109,11 +109,7 @@
 
 add_library (
    KActivities SHARED
-<<<<<<< HEAD
-   ${kactivities_LIB_SRCS}
-=======
    ${KActivities_LIB_SRCS}
->>>>>>> b3ddb59b
    )
 
 include_directories (
@@ -173,11 +169,7 @@
 
 install (
    TARGETS KActivities
-<<<<<<< HEAD
-   EXPORT kactivitiesLibraryTargets
-=======
    EXPORT KActivitiesLibraryTargets
->>>>>>> b3ddb59b
    ${INSTALL_TARGETS_DEFAULT_ARGS}
    )
 
